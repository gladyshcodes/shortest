<<<<<<< HEAD
import { glob } from 'glob';
import { resolve } from 'path';
import { TestCompiler } from '../compiler';
import { BrowserManager } from '../../browser/manager';
import { BrowserTool } from '../../browser/core/browser-tool';
import { AIClient } from '../../ai/client';
import { initialize, getConfig } from '../../index';
import {
  TestFunction,
  TestContext,
  ShortestConfig,
  BrowserActionEnum,
} from '../../types';
import { Logger } from '../../utils/logger';
import { TestBuilder } from '../builder';
import Anthropic from '@anthropic-ai/sdk';
import { APIRequest, BrowserContext } from 'playwright';
import * as playwright from 'playwright';
import { request, chromium, APIRequestContext } from 'playwright';
import { BaseCache } from '../../cache/cache';
import { CacheEntry } from '../../types/cache';
=======
import { resolve } from "path";
import Anthropic from "@anthropic-ai/sdk";
import { glob } from "glob";
import { APIRequest, BrowserContext } from "playwright";
import * as playwright from "playwright";
import { request, chromium, APIRequestContext } from "playwright";
import { AIClient } from "../../ai/client";
import { BrowserTool } from "../../browser/core/browser-tool";
import { BrowserManager } from "../../browser/manager";
import { initialize, getConfig } from "../../index";
import { TestFunction, TestContext, ShortestConfig } from "../../types";
import { Logger } from "../../utils/logger";
import { TestBuilder } from "../builder";
import { TestCompiler } from "../compiler";
>>>>>>> be1bf321

interface TestResult {
  result: "pass" | "fail";
  reason: string;
}

export class TestRunner {
  private config!: ShortestConfig;
  private cwd: string;
  private exitOnSuccess: boolean;
  private forceHeadless: boolean;
  private targetUrl: string | undefined;
  private compiler: TestCompiler;
  private browserManager!: BrowserManager;
  private logger: Logger;
  private debugAI: boolean;
  private noCache: boolean;
  private testContext: TestContext | null = null;
  private cache: BaseCache<CacheEntry>;

  constructor(
    cwd: string,
    exitOnSuccess = true,
    forceHeadless = false,
    targetUrl?: string,
    debugAI = false,
<<<<<<< HEAD
    noCache = false
=======
>>>>>>> be1bf321
  ) {
    this.cwd = cwd;
    this.exitOnSuccess = exitOnSuccess;
    this.forceHeadless = forceHeadless;
    this.targetUrl = targetUrl;
    this.debugAI = debugAI;
    this.noCache = noCache;
    this.compiler = new TestCompiler();
    this.logger = new Logger();
    this.cache = new BaseCache();
  }

  async initialize() {
    // Initialize global config first
    await initialize();
    this.config = getConfig();

    // Override with CLI options
    if (this.forceHeadless) {
      this.config = {
        ...this.config,
        headless: true,
      };
    }

    if (this.targetUrl) {
      this.config = {
        ...this.config,
        baseUrl: this.targetUrl,
      };
    }

    this.browserManager = new BrowserManager(this.config);
  }

  private async findTestFiles(pattern?: string): Promise<string[]> {
    const testDirs = Array.isArray(this.config.testDir)
      ? this.config.testDir
<<<<<<< HEAD
      : [this.config.testDir || '__tests__'];
=======
      : [this.config.testDir || "__tests__"];
>>>>>>> be1bf321

    const files = [];
    for (const dir of testDirs) {
      if (pattern) {
        const cleanPattern = pattern
          .replace(/\.ts$/, "")
          .replace(/\.test$/, "")
          .split("/")
          .pop();

        const globPattern = `${dir}/**/${cleanPattern}.test.ts`;
        const matches = await glob(globPattern, {
          cwd: this.cwd,
          absolute: true,
        });

        files.push(...matches);
      } else {
        const globPattern = `${dir}/**/*.test.ts`;
        const matches = await glob(globPattern, { cwd: this.cwd });
        files.push(...matches.map((f) => resolve(this.cwd, f)));
      }
    }

    if (files.length === 0) {
      this.logger.error(
<<<<<<< HEAD
        'Test Discovery',
        `No test files found in directories: ${testDirs.join(', ')}`
=======
        "Test Discovery",
        `No test files found in directories: ${testDirs.join(", ")}`,
>>>>>>> be1bf321
      );
      process.exit(1);
    }

    return files;
  }

  private async createTestContext(
<<<<<<< HEAD
    context: BrowserContext
=======
    context: BrowserContext,
>>>>>>> be1bf321
  ): Promise<TestContext> {
    if (!this.testContext) {
      // Create a properly typed playwright object
      const playwrightObj = {
        ...playwright,
        request: {
          ...request,
          newContext: async (options?: {
            extraHTTPHeaders?: Record<string, string>;
          }) => {
            const requestContext = await request.newContext({
              baseURL: this.config.baseUrl,
              ...options,
            });
            return requestContext;
          },
        },
      } as typeof playwright & {
        request: APIRequest & {
          newContext: (options?: {
            extraHTTPHeaders?: Record<string, string>;
          }) => Promise<APIRequestContext>;
        };
      };

      this.testContext = {
        page: context.pages()[0],
        browser: this.browserManager.getBrowser()!,
        playwright: playwrightObj,
      };
    }
    return this.testContext;
  }

  private async executeTest(
    test: TestFunction,
    context: BrowserContext,
    config: { noCache: boolean } = { noCache: false }
  ) {
    // If it's direct execution, skip AI
    if (test.directExecution) {
      try {
        const testContext = await this.createTestContext(context);
        await test.fn?.(testContext);
        return {
<<<<<<< HEAD
          result: 'pass' as const,
          reason: 'Direct execution successful',
        };
      } catch (error) {
        return {
          result: 'fail' as const,
          reason:
            error instanceof Error ? error.message : 'Direct execution failed',
=======
          result: "pass" as const,
          reason: "Direct execution successful",
        };
      } catch (error) {
        return {
          result: "fail" as const,
          reason:
            error instanceof Error ? error.message : "Direct execution failed",
>>>>>>> be1bf321
        };
      }
    }

    // Use the shared context
    const testContext = await this.createTestContext(context);
    const browserTool = new BrowserTool(testContext.page, this.browserManager, {
      width: 1920,
      height: 1080,
      testContext: {
        ...testContext,
        currentTest: test,
        currentStepIndex: 0,
      },
    });

    const aiClient = new AIClient(
      {
        apiKey: this.config.anthropicKey,
<<<<<<< HEAD
        model: 'claude-3-5-sonnet-20241022',
        maxMessages: 10,
        debug: this.debugAI,
      },
      this.debugAI
=======
        model: "claude-3-5-sonnet-20241022",
        maxMessages: 10,
        debug: this.debugAI,
      },
      this.debugAI,
>>>>>>> be1bf321
    );

    // First get page state
    const initialState = await browserTool.execute({
<<<<<<< HEAD
      action: 'screenshot',
=======
      action: "screenshot",
>>>>>>> be1bf321
    });

    // Build prompt with initial state and screenshot
    const prompt = [
      `Test: "${test.name}"`,
<<<<<<< HEAD
      test.payload ? `Context: ${JSON.stringify(test.payload)}` : '',
      `Callback function: ${test.fn ? ' [HAS_CALLBACK]' : ' [NO_CALLBACK]'}`,
=======
      test.payload ? `Context: ${JSON.stringify(test.payload)}` : "",
      `Callback function: ${test.fn ? " [HAS_CALLBACK]" : " [NO_CALLBACK]"}`,
>>>>>>> be1bf321

      // Add expectations if they exist
      ...(test.expectations?.length
        ? [
<<<<<<< HEAD
            '\nExpect:',
            ...test.expectations.map(
              (exp, i) =>
                `${i + 1}. ${exp.description}${
                  exp.fn ? ' [HAS_CALLBACK]' : '[NO_CALLBACK]'
                }`
            ),
          ]
        : []),

      '\nCurrent Page State:',
      `URL: ${initialState.metadata?.window_info?.url || 'unknown'}`,
      `Title: ${initialState.metadata?.window_info?.title || 'unknown'}`,
    ]
      .filter(Boolean)
      .join('\n');

    // check if CLI option is not specified
    if (!this.noCache && !config?.noCache) {
      // if test hasn't changed and is already in cache, replay steps from cache
      if (await this.cache.get(test)) {
        try {
          const result = await this.runCachedTest(test, browserTool);

          if (test.afterFn) {
            try {
              await test.afterFn(testContext);
            } catch (error) {
              return {
                result: 'fail' as const,
                reason:
                  result?.result === 'fail'
                    ? `AI: ${result.reason}, After: ${
                        error instanceof Error ? error.message : String(error)
                      }`
                    : error instanceof Error
                    ? error.message
                    : String(error),
              };
            }
          }
          return result;
        } catch (error) {
          this.executeTest(test, context, {
            noCache: true,
          });
        }
      }
    }
=======
            "\nExpect:",
            ...test.expectations.map(
              (exp, i) =>
                `${i + 1}. ${exp.description}${exp.fn ? " [HAS_CALLBACK]" : "[NO_CALLBACK]"}`,
            ),
          ]
        : []),

      "\nCurrent Page State:",
      `URL: ${initialState.metadata?.window_info?.url || "unknown"}`,
      `Title: ${initialState.metadata?.window_info?.title || "unknown"}`,
    ]
      .filter(Boolean)
      .join("\n");
>>>>>>> be1bf321

    // Execute test with enhanced prompt
    const result = await aiClient.processAction(
      prompt,
      browserTool,
      this.cache,
      test
    );

    if (!result) {
      throw new Error("AI processing failed: no result returned");
    }

    // Parse AI result first
    const finalMessage = result.finalResponse.content.find(
<<<<<<< HEAD
      (block: any) =>
        block.type === 'text' &&
        (block as Anthropic.Beta.Messages.BetaTextBlock).text.includes(
          '"result":'
        )
=======
      (block) =>
        block.type === "text" &&
        (block as Anthropic.Beta.Messages.BetaTextBlock).text.includes(
          '"result":',
        ),
>>>>>>> be1bf321
    );

    if (!finalMessage || finalMessage.type !== "text") {
      throw new Error("No test result found in AI response");
    }

    const jsonMatch = (
      finalMessage as Anthropic.Beta.Messages.BetaTextBlock
    ).text.match(/{[\s\S]*}/);
    if (!jsonMatch) {
      throw new Error("Invalid test result format");
    }

    const aiResult = JSON.parse(jsonMatch[0]) as TestResult;

    // Execute after function if present
    if (test.afterFn) {
      try {
        await test.afterFn(testContext);
      } catch (error) {
        return {
<<<<<<< HEAD
          result: 'fail' as const,
          reason:
            aiResult.result === 'fail'
              ? `AI: ${aiResult.reason}, After: ${
                  error instanceof Error ? error.message : String(error)
                }`
              : error instanceof Error
              ? error.message
              : String(error),
=======
          result: "fail" as const,
          reason:
            aiResult.result === "fail"
              ? `AI: ${aiResult.reason}, After: ${error instanceof Error ? error.message : String(error)}`
              : error instanceof Error
                ? error.message
                : String(error),
>>>>>>> be1bf321
        };
      }
    }

    return aiResult;
  }

  private async executeTestFile(file: string) {
    try {
      const registry = (global as any).__shortest__.registry;

      registry.tests.clear();
      registry.currentFileTests = [];

      this.logger.startFile(file);
      const compiledPath = await this.compiler.compileFile(file);
      await import(compiledPath);

      const context = await this.browserManager.launch();
      const testContext = await this.createTestContext(context);

      try {
        // Execute beforeAll hooks with shared context
        for (const hook of registry.beforeAllFns) {
          await hook(testContext);
        }

        // Execute tests in order they were defined
        for (const test of registry.currentFileTests) {
          // Execute beforeEach hooks with shared context
          for (const hook of registry.beforeEachFns) {
            await hook(testContext);
          }

          const result = await this.executeTest(test, context);
          this.logger.reportTest(
            test.name,
<<<<<<< HEAD
            result.result === 'pass' ? 'passed' : 'failed',
            result.result === 'fail' ? new Error(result.reason) : undefined
=======
            result.result === "pass" ? "passed" : "failed",
            result.result === "fail" ? new Error(result.reason) : undefined,
>>>>>>> be1bf321
          );

          // Execute afterEach hooks with shared context
          for (const hook of registry.afterEachFns) {
            await hook(testContext);
          }
        }

        // Execute afterAll hooks with shared context
        for (const hook of registry.afterAllFns) {
          await hook(testContext);
        }
      } finally {
        await this.browserManager.close();
        this.testContext = null; // Reset the context
        registry.beforeAllFns = [];
        registry.afterAllFns = [];
        registry.beforeEachFns = [];
        registry.afterEachFns = [];
      }
    } catch (error) {
      this.testContext = null; // Reset on error
      if (error instanceof Error) {
        this.logger.reportError("Test Execution", error.message);
      }
    }
  }

  async runFile(pattern: string) {
    await this.initialize();
    const files = await this.findTestFiles(pattern);

    if (files.length === 0) {
      this.logger.error(
<<<<<<< HEAD
        'Test Discovery',
        `No test files found matching: ${pattern}`
=======
        "Test Discovery",
        `No test files found matching: ${pattern}`,
>>>>>>> be1bf321
      );
      process.exit(1);
    }

    for (const file of files) {
      await this.executeTestFile(file);
    }

    this.logger.summary();

    if (this.exitOnSuccess && this.logger.allTestsPassed()) {
      process.exit(0);
    } else {
      process.exit(1);
    }
  }

  async runAll() {
    await this.initialize();
    const files = await this.findTestFiles();

    for (const file of files) {
      await this.executeTestFile(file);
    }

    this.logger.summary();

    if (this.exitOnSuccess && this.logger.allTestsPassed()) {
      process.exit(0);
    } else {
      process.exit(1);
    }
  }

  private async runCachedTest(
    test: TestFunction,
    browserTool: BrowserTool
  ): Promise<TestResult> {
    const cachedTest = await this.cache.get(test);

    const steps = cachedTest?.data.steps
      // do not take screenshots in cached mode
      ?.filter(
        (step) => step.action?.input.action !== BrowserActionEnum.Screenshot
      );

    if (!steps)
      throw new Error('No steps to executem running test in a normal mode');
    for (const step of steps) {
      if (
        step.action?.input.action === BrowserActionEnum.MouseMove &&
        // @ts-expect-error Interface and actual values differ
        step.action.input.coordinate
      ) {
        // @ts-expect-error
        const [x, y] = step.action.input.coordinate;
        const componentStr = await browserTool.getComponentStringByCoords(x, y);

        if (componentStr !== step.extras.componentStr) {
          throw new Error(
            'Componnet UI are different, running test in a normal mode'
          );
        } else {
          // fallback
        }
      }
      if (step.action?.input) {
        try {
          await browserTool.execute(step.action.input);
        } catch (error) {
          console.error(
            `Failed to execute step with input ${step.action.input}`,
            error
          );
        }
      }
    }

    return {
      result: 'pass',
      reason: 'All actions successfully replayed from cache',
    };
  }
}<|MERGE_RESOLUTION|>--- conflicted
+++ resolved
@@ -1,4 +1,3 @@
-<<<<<<< HEAD
 import { glob } from 'glob';
 import { resolve } from 'path';
 import { TestCompiler } from '../compiler';
@@ -13,32 +12,15 @@
   BrowserActionEnum,
 } from '../../types';
 import { Logger } from '../../utils/logger';
-import { TestBuilder } from '../builder';
 import Anthropic from '@anthropic-ai/sdk';
 import { APIRequest, BrowserContext } from 'playwright';
 import * as playwright from 'playwright';
-import { request, chromium, APIRequestContext } from 'playwright';
+import { request, APIRequestContext } from 'playwright';
 import { BaseCache } from '../../cache/cache';
 import { CacheEntry } from '../../types/cache';
-=======
-import { resolve } from "path";
-import Anthropic from "@anthropic-ai/sdk";
-import { glob } from "glob";
-import { APIRequest, BrowserContext } from "playwright";
-import * as playwright from "playwright";
-import { request, chromium, APIRequestContext } from "playwright";
-import { AIClient } from "../../ai/client";
-import { BrowserTool } from "../../browser/core/browser-tool";
-import { BrowserManager } from "../../browser/manager";
-import { initialize, getConfig } from "../../index";
-import { TestFunction, TestContext, ShortestConfig } from "../../types";
-import { Logger } from "../../utils/logger";
-import { TestBuilder } from "../builder";
-import { TestCompiler } from "../compiler";
->>>>>>> be1bf321
 
 interface TestResult {
-  result: "pass" | "fail";
+  result: 'pass' | 'fail';
   reason: string;
 }
 
@@ -62,10 +44,7 @@
     forceHeadless = false,
     targetUrl?: string,
     debugAI = false,
-<<<<<<< HEAD
     noCache = false
-=======
->>>>>>> be1bf321
   ) {
     this.cwd = cwd;
     this.exitOnSuccess = exitOnSuccess;
@@ -104,19 +83,15 @@
   private async findTestFiles(pattern?: string): Promise<string[]> {
     const testDirs = Array.isArray(this.config.testDir)
       ? this.config.testDir
-<<<<<<< HEAD
       : [this.config.testDir || '__tests__'];
-=======
-      : [this.config.testDir || "__tests__"];
->>>>>>> be1bf321
 
     const files = [];
     for (const dir of testDirs) {
       if (pattern) {
         const cleanPattern = pattern
-          .replace(/\.ts$/, "")
-          .replace(/\.test$/, "")
-          .split("/")
+          .replace(/\.ts$/, '')
+          .replace(/\.test$/, '')
+          .split('/')
           .pop();
 
         const globPattern = `${dir}/**/${cleanPattern}.test.ts`;
@@ -135,13 +110,8 @@
 
     if (files.length === 0) {
       this.logger.error(
-<<<<<<< HEAD
         'Test Discovery',
         `No test files found in directories: ${testDirs.join(', ')}`
-=======
-        "Test Discovery",
-        `No test files found in directories: ${testDirs.join(", ")}`,
->>>>>>> be1bf321
       );
       process.exit(1);
     }
@@ -150,11 +120,7 @@
   }
 
   private async createTestContext(
-<<<<<<< HEAD
     context: BrowserContext
-=======
-    context: BrowserContext,
->>>>>>> be1bf321
   ): Promise<TestContext> {
     if (!this.testContext) {
       // Create a properly typed playwright object
@@ -200,7 +166,6 @@
         const testContext = await this.createTestContext(context);
         await test.fn?.(testContext);
         return {
-<<<<<<< HEAD
           result: 'pass' as const,
           reason: 'Direct execution successful',
         };
@@ -209,16 +174,6 @@
           result: 'fail' as const,
           reason:
             error instanceof Error ? error.message : 'Direct execution failed',
-=======
-          result: "pass" as const,
-          reason: "Direct execution successful",
-        };
-      } catch (error) {
-        return {
-          result: "fail" as const,
-          reason:
-            error instanceof Error ? error.message : "Direct execution failed",
->>>>>>> be1bf321
         };
       }
     }
@@ -238,45 +193,27 @@
     const aiClient = new AIClient(
       {
         apiKey: this.config.anthropicKey,
-<<<<<<< HEAD
         model: 'claude-3-5-sonnet-20241022',
         maxMessages: 10,
         debug: this.debugAI,
       },
       this.debugAI
-=======
-        model: "claude-3-5-sonnet-20241022",
-        maxMessages: 10,
-        debug: this.debugAI,
-      },
-      this.debugAI,
->>>>>>> be1bf321
     );
 
     // First get page state
     const initialState = await browserTool.execute({
-<<<<<<< HEAD
       action: 'screenshot',
-=======
-      action: "screenshot",
->>>>>>> be1bf321
     });
 
     // Build prompt with initial state and screenshot
     const prompt = [
       `Test: "${test.name}"`,
-<<<<<<< HEAD
       test.payload ? `Context: ${JSON.stringify(test.payload)}` : '',
       `Callback function: ${test.fn ? ' [HAS_CALLBACK]' : ' [NO_CALLBACK]'}`,
-=======
-      test.payload ? `Context: ${JSON.stringify(test.payload)}` : "",
-      `Callback function: ${test.fn ? " [HAS_CALLBACK]" : " [NO_CALLBACK]"}`,
->>>>>>> be1bf321
 
       // Add expectations if they exist
       ...(test.expectations?.length
         ? [
-<<<<<<< HEAD
             '\nExpect:',
             ...test.expectations.map(
               (exp, i) =>
@@ -326,22 +263,6 @@
         }
       }
     }
-=======
-            "\nExpect:",
-            ...test.expectations.map(
-              (exp, i) =>
-                `${i + 1}. ${exp.description}${exp.fn ? " [HAS_CALLBACK]" : "[NO_CALLBACK]"}`,
-            ),
-          ]
-        : []),
-
-      "\nCurrent Page State:",
-      `URL: ${initialState.metadata?.window_info?.url || "unknown"}`,
-      `Title: ${initialState.metadata?.window_info?.title || "unknown"}`,
-    ]
-      .filter(Boolean)
-      .join("\n");
->>>>>>> be1bf321
 
     // Execute test with enhanced prompt
     const result = await aiClient.processAction(
@@ -352,35 +273,27 @@
     );
 
     if (!result) {
-      throw new Error("AI processing failed: no result returned");
+      throw new Error('AI processing failed: no result returned');
     }
 
     // Parse AI result first
     const finalMessage = result.finalResponse.content.find(
-<<<<<<< HEAD
-      (block: any) =>
+      (block) =>
         block.type === 'text' &&
         (block as Anthropic.Beta.Messages.BetaTextBlock).text.includes(
           '"result":'
         )
-=======
-      (block) =>
-        block.type === "text" &&
-        (block as Anthropic.Beta.Messages.BetaTextBlock).text.includes(
-          '"result":',
-        ),
->>>>>>> be1bf321
     );
 
-    if (!finalMessage || finalMessage.type !== "text") {
-      throw new Error("No test result found in AI response");
+    if (!finalMessage || finalMessage.type !== 'text') {
+      throw new Error('No test result found in AI response');
     }
 
     const jsonMatch = (
       finalMessage as Anthropic.Beta.Messages.BetaTextBlock
     ).text.match(/{[\s\S]*}/);
     if (!jsonMatch) {
-      throw new Error("Invalid test result format");
+      throw new Error('Invalid test result format');
     }
 
     const aiResult = JSON.parse(jsonMatch[0]) as TestResult;
@@ -391,7 +304,6 @@
         await test.afterFn(testContext);
       } catch (error) {
         return {
-<<<<<<< HEAD
           result: 'fail' as const,
           reason:
             aiResult.result === 'fail'
@@ -401,15 +313,6 @@
               : error instanceof Error
               ? error.message
               : String(error),
-=======
-          result: "fail" as const,
-          reason:
-            aiResult.result === "fail"
-              ? `AI: ${aiResult.reason}, After: ${error instanceof Error ? error.message : String(error)}`
-              : error instanceof Error
-                ? error.message
-                : String(error),
->>>>>>> be1bf321
         };
       }
     }
@@ -447,13 +350,8 @@
           const result = await this.executeTest(test, context);
           this.logger.reportTest(
             test.name,
-<<<<<<< HEAD
             result.result === 'pass' ? 'passed' : 'failed',
             result.result === 'fail' ? new Error(result.reason) : undefined
-=======
-            result.result === "pass" ? "passed" : "failed",
-            result.result === "fail" ? new Error(result.reason) : undefined,
->>>>>>> be1bf321
           );
 
           // Execute afterEach hooks with shared context
@@ -477,7 +375,7 @@
     } catch (error) {
       this.testContext = null; // Reset on error
       if (error instanceof Error) {
-        this.logger.reportError("Test Execution", error.message);
+        this.logger.reportError('Test Execution', error.message);
       }
     }
   }
@@ -488,13 +386,8 @@
 
     if (files.length === 0) {
       this.logger.error(
-<<<<<<< HEAD
         'Test Discovery',
         `No test files found matching: ${pattern}`
-=======
-        "Test Discovery",
-        `No test files found matching: ${pattern}`,
->>>>>>> be1bf321
       );
       process.exit(1);
     }
